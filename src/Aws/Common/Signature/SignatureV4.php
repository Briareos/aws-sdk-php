<?php
/**
 * Copyright 2010-2012 Amazon.com, Inc. or its affiliates. All Rights Reserved.
 *
 * Licensed under the Apache License, Version 2.0 (the "License").
 * You may not use this file except in compliance with the License.
 * A copy of the License is located at
 *
 * http://aws.amazon.com/apache2.0
 *
 * or in the "license" file accompanying this file. This file is distributed
 * on an "AS IS" BASIS, WITHOUT WARRANTIES OR CONDITIONS OF ANY KIND, either
 * express or implied. See the License for the specific language governing
 * permissions and limitations under the License.
 */

namespace Aws\Common\Signature;

use Aws\Common\HostNameUtils;
use Aws\Common\Credentials\CredentialsInterface;
use Guzzle\Http\Message\RequestInterface;
use Guzzle\Http\Message\EntityEnclosingRequestInterface;
use Guzzle\Http\Url;

/**
 * Signature Version 4
 * @link http://docs.amazonwebservices.com/general/latest/gr/signature-version-4.html
 */
class SignatureV4 extends AbstractEndpointSignature
{
    /**
     * @var string Cache of the default empty entity-body payload
     */
    const DEFAULT_PAYLOAD = 'e3b0c44298fc1c149afbf4c8996fb92427ae41e4649b934ca495991b7852b855';

    /**
     * @var int Maximum number of hashes to cache
     */
    protected $maxCacheSize = 50;

    /**
     * @var array Cache of previously signed values
     */
    protected $hashCache = array();

    /**
     * @var int Size of the hash cache
     */
    protected $cacheSize = 0;

    /**
     * Set the maximum number of computed hashes to cache
     *
     * @param int $maxCacheSize Maximum number of hashes to cache
     *
     * @return self
     */
    public function setMaxCacheSize($maxCacheSize)
    {
        $this->maxCacheSize = $maxCacheSize;

        return $this;
    }

    /**
     * {@inheritdoc}
     */
    public function signRequest(RequestInterface $request, CredentialsInterface $credentials)
    {
        // Refresh the cached timestamp
        $this->getTimestamp(true);

        $longDate = $this->getDateTime('Ymd\THis\Z');
        $shortDate = $this->getDateTime('Ymd');

        // Remove any previously set Authorization headers so that
        // exponential backoff works correctly
        $request->removeHeader('Authorization');

        // Requires a x-amz-date header or Date
        if ($request->hasHeader('x-amz-date') || !$request->hasHeader('Date')) {
            $request->setHeader('x-amz-date', $longDate);
        } else {
            $request->setHeader('Date', str_replace('+0000', 'GMT', $this->getDateTime('r')));
        }

        // Add the security token if one is present
        if ($credentials->getSecurityToken()) {
            $request->setHeader('x-amz-security-token', $credentials->getSecurityToken());
        }

        // Parse the region and service name from the request URL
        $url = Url::factory($request->getUrl());

        // Parse the service and region or use one that is explicitly set
        $region = $this->regionName ?: HostNameUtils::parseRegionName($url);
        $service = $this->serviceName ?: HostNameUtils::parseServiceName($url);

        $credentialScope = "{$shortDate}/{$region}/{$service}/aws4_request";

        $stringToSign = "AWS4-HMAC-SHA256\n{$longDate}\n{$credentialScope}\n"
            . $this->base16(hash('sha256', $this->createCanonicalRequest($request), true));

        // Add the string to sign for debugging
        $request->getParams()->set('aws.string_to_sign', $stringToSign);

        // Calculate the signing key using a series of derived keys
        $dateKey = $this->getHash($shortDate, 'AWS4' . $credentials->getSecretKey());
        $regionKey = $this->getHash($region, $dateKey);
        $serviceKey = $this->getHash($service, $regionKey);
        $signingKey = $this->getHash('aws4_request', $serviceKey);
        $signature = hash_hmac('sha256', $stringToSign, $signingKey);

        $request->setHeader('Authorization', "AWS4-HMAC-SHA256 "
            . "Credential={$credentials->getAccessKeyId()}/{$credentialScope}, "
            . 'SignedHeaders=' . $request->getParams()->get('aws.signed_headers')
            . ", Signature={$signature}");
    }

    /**
     * Create the canonical representation of a request
     *
     * @param RequestInterface $request Request to canonicalize
     *
     * @return string
     */
    private function createCanonicalRequest(RequestInterface $request)
    {
        // Normalize the path as required by SigV4
        $path = $request->getUrl(true)->normalizePath()->getPath();

        $canon = $request->getMethod() . "\n{$path}\n"
            . $this->getCanonicalizedQueryString($request) . "\n";

        // Create the canonical headers
        $headers = array();
        foreach ($request->getHeaders() as $key => $values) {
            $key = strtolower($key);
            if (!isset($headers[$key])) {
                $headers[$key] = array();
            }
            foreach ($values as $value) {
                $headers[$key][] = preg_replace('/\s+/', ' ', trim($value));
            }
        }

        // The headers must be sorted
        ksort($headers);

        // Continue to build the canonical request by adding headers
        foreach ($headers as $key => $values) {
            // Combine multi-value headers into a sorted comma separated list
            if (count($values) > 1) {
                sort($values);
            }
            $value = implode(',', $values);
            $canon .= $key . ':' . $value . "\n";
        }

        // Create the signed headers
        $signedHeaders = implode(';', array_keys($headers));
        $canon .= "\n{$signedHeaders}\n";
        $request->getParams()->set('aws.signed_headers', $signedHeaders);

        // Create the payload if this request has an entity body
<<<<<<< HEAD
        if ($request->hasHeader('x-amz-content-sha256')) {
            // Handle streaming requests
            $canon .= $request->getHeader('x-amz-content-sha256');
        } elseif ($request instanceof EntityEnclosingRequestInterface) {
            $canon .= $this->base16(hash('sha256', (string) $request->getBody(), true));
=======
        if ($request instanceof EntityEnclosingRequestInterface) {
            $canon .= $this->base16(hash(
                'sha256',
                $request->getMethod() == 'POST' && count($request->getPostFields())
                    ? (string) $request->getPostFields() : (string) $request->getBody(),
                true
            ));
>>>>>>> 80cd5bad
        } else {
            $canon .= self::DEFAULT_PAYLOAD;
        }

        // Add debug information
        $request->getParams()->set('aws.canonical_request', $canon);

        return $canon;
    }

    /**
     * Get a hash for a specific key and value.  If the hash was previously
     * cached, return it
     *
     * @param string $stringToSign Value to sign
     * @param string $signingKey   Key to sign with
     *
     * @return string
     */
    private function getHash($stringToSign, $signingKey)
    {
        $cacheKey = $stringToSign . '_' . $signingKey;

        // Retrieve the hash form the cache or create it and add it to the cache
        if (!isset($this->hashCache[$cacheKey])) {

            // When the cache size reaches the max, then just clear the cache
            if (++$this->cacheSize > $this->maxCacheSize) {
                $this->hashCache = array();
                $this->cacheSize = 0;
            }

            $this->hashCache[$cacheKey] = hash_hmac('sha256', $stringToSign, $signingKey, true);
        }

        return $this->hashCache[$cacheKey];
    }
}<|MERGE_RESOLUTION|>--- conflicted
+++ resolved
@@ -163,21 +163,16 @@
         $request->getParams()->set('aws.signed_headers', $signedHeaders);
 
         // Create the payload if this request has an entity body
-<<<<<<< HEAD
         if ($request->hasHeader('x-amz-content-sha256')) {
-            // Handle streaming requests
+            // Handle streaming operations (e.g. Glacier.UploadArchive)
             $canon .= $request->getHeader('x-amz-content-sha256');
         } elseif ($request instanceof EntityEnclosingRequestInterface) {
-            $canon .= $this->base16(hash('sha256', (string) $request->getBody(), true));
-=======
-        if ($request instanceof EntityEnclosingRequestInterface) {
             $canon .= $this->base16(hash(
                 'sha256',
                 $request->getMethod() == 'POST' && count($request->getPostFields())
                     ? (string) $request->getPostFields() : (string) $request->getBody(),
                 true
             ));
->>>>>>> 80cd5bad
         } else {
             $canon .= self::DEFAULT_PAYLOAD;
         }
